--- conflicted
+++ resolved
@@ -19,13 +19,8 @@
     """Calculate the energy of a molecule.
 
     Args:
-<<<<<<< HEAD
-        molecule (chemcoord.Cartesian or chemcoord.Zmat):
-        theory (str): {theory}
-=======
         molecule (:class:`~chemcoord.Cartesian` or :class:`~chemcoord.Zmat`):
         hamiltonian (str): {hamiltonian}
->>>>>>> e630b70e
         basis (str): {basis}
         el_calc_input (str): {el_calc_input}
         backend (str): {backend}
